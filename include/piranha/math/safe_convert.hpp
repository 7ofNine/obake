// Copyright 2019 Francesco Biscani (bluescarni@gmail.com)
//
// This file is part of the piranha library.
//
// This Source Code Form is subject to the terms of the Mozilla
// Public License v. 2.0. If a copy of the MPL was not distributed
// with this file, You can obtain one at http://mozilla.org/MPL/2.0/.

#ifndef PIRANHA_MATH_SAFE_CONVERT_HPP
#define PIRANHA_MATH_SAFE_CONVERT_HPP

#include <cstddef>
#include <type_traits>
#include <utility>

#include <mp++/integer.hpp>
#include <mp++/rational.hpp>

#include <piranha/config.hpp>
#include <piranha/detail/limits.hpp>
#include <piranha/detail/not_implemented.hpp>
#include <piranha/detail/priority_tag.hpp>
#include <piranha/detail/ss_func_forward.hpp>
#include <piranha/type_traits.hpp>

namespace piranha
{

namespace customisation
{

// External customisation point for piranha::safe_convert().
template <typename T, typename U
#if !defined(PIRANHA_HAVE_CONCEPTS)
          ,
          typename = void
#endif
          >
inline constexpr auto safe_convert = not_implemented;

} // namespace customisation

namespace detail
{

// Implementation for C++ integrals.
#if defined(PIRANHA_HAVE_CONCEPTS)
template <typename T, typename U>
    requires Integral<T> && !::std::is_const_v<T> && Integral<U>
#else
template <typename T, typename U,
          ::std::enable_if_t<::std::conjunction_v<is_integral<T>, ::std::negation<::std::is_const<T>>, is_integral<U>>,
                             int> = 0>
#endif
    constexpr bool safe_convert(T &out, const U &n_orig) noexcept
{
    // Small helpers to get the min/max values of type T.
    // For bool, they will cast the return type to unsigned in
    // order to avoid compiler warnings.
    [[maybe_unused]] constexpr auto Tmin = []() {
        if constexpr (::std::is_same_v<T, bool>) {
            return 0u;
        } else {
            return limits_min<T>;
        }
    }();
    constexpr auto Tmax = []() {
        if constexpr (::std::is_same_v<T, bool>) {
            return 1u;
        } else {
            return limits_max<T>;
        }
    }();

    // Promote n to unsigned, if it is of type bool, in order
    // to avoid compiler warnings.
    const auto n = [&n_orig]() {
        if constexpr (::std::is_same_v<U, bool>) {
            return static_cast<unsigned>(n_orig);
        } else {
            return n_orig;
        }
    }();

    if constexpr (is_signed_v<T> == is_signed_v<U>) {
        // Same signedness, we can use direct comparisons.
        if (n >= Tmin && n <= Tmax) {
            out = static_cast<T>(n);
            return true;
        }
        return false;
    } else {
        if constexpr (is_signed_v<T>) {
            // T signed, U unsigned.
            if (n <= static_cast<make_unsigned_t<T>>(Tmax)) {
                out = static_cast<T>(n);
                return true;
            }
            return false;
        } else {
            // T unsigned, U signed.
            if (n < U(0) || static_cast<make_unsigned_t<U>>(n) > Tmax) {
                return false;
            }
            out = static_cast<T>(n);
            return true;
        }
    }
}

// Implementations for mppp::integer - C++ integrals.
#if defined(PIRANHA_HAVE_CONCEPTS)
template <::std::size_t SSize, Integral T>
#else
template <::std::size_t SSize, typename T, ::std::enable_if_t<is_integral_v<T>, int> = 0>
#endif
inline bool safe_convert(::mppp::integer<SSize> &n, const T &m)
{
    n = m;
    return true;
}

#if defined(PIRANHA_HAVE_CONCEPTS)
template <typename T, ::std::size_t SSize>
requires Integral<T> && !::std::is_const_v<T>
#else
template <typename T, ::std::size_t SSize,
          ::std::enable_if_t<::std::conjunction_v<is_integral<T>, ::std::negation<::std::is_const<T>>>, int> = 0>
#endif
    inline bool safe_convert(T &n, const ::mppp::integer<SSize> &m)
{
    return ::mppp::get(n, m);
}

// Implementations for mppp::integer - mppp::rational.
<<<<<<< HEAD
=======
// NOTE: here potentially we could take advantage
// of move operations, if the second argument is an rvalue
// reference.
>>>>>>> 9a96e892
template <::std::size_t SSize>
inline bool safe_convert(::mppp::integer<SSize> &n, const ::mppp::rational<SSize> &q)
{
    if (q.get_den().is_one()) {
        n = q.get_num();
        return true;
    } else {
        return false;
    }
}

template <::std::size_t SSize>
inline bool safe_convert(::mppp::rational<SSize> &q, const ::mppp::integer<SSize> &n)
{
    q = n;
    return true;
}

// Highest priority: explicit user override in the external customisation namespace.
template <typename T, typename U>
constexpr auto safe_convert_impl(T &&x, U &&y, priority_tag<2>)
    PIRANHA_SS_FORWARD_FUNCTION((customisation::safe_convert<T &&, U &&>)(::std::forward<T>(x), ::std::forward<U>(y)));

// Unqualified function call implementation.
template <typename T, typename U>
constexpr auto safe_convert_impl(T &&x, U &&y, priority_tag<1>)
    PIRANHA_SS_FORWARD_FUNCTION(safe_convert(::std::forward<T>(x), ::std::forward<U>(y)));

// Lowest priority: it will assign y to x, but only if T and U are the same type,
// after the removal of reference and cv qualifiers.
#if defined(PIRANHA_HAVE_CONCEPTS)
template <typename T, typename U>
requires ::std::is_same_v<remove_cvref_t<T>, remove_cvref_t<U>>
#else
template <typename T, typename U, ::std::enable_if_t<::std::is_same_v<remove_cvref_t<T>, remove_cvref_t<U>>, int> = 0>
#endif
    constexpr auto safe_convert_impl(T &&x, U &&y, priority_tag<0>)
        PIRANHA_SS_FORWARD_FUNCTION((void(::std::forward<T>(x) = ::std::forward<U>(y)), true));

} // namespace detail

#if defined(_MSC_VER)

struct safe_convert_msvc {
    template <typename T, typename U>
    constexpr auto operator()(T &&x, U &&y) const PIRANHA_SS_FORWARD_MEMBER_FUNCTION(static_cast<bool>(
        detail::safe_convert_impl(::std::forward<T>(x), ::std::forward<U>(y), detail::priority_tag<2>{})))
};

inline constexpr auto safe_convert = safe_convert_msvc{};

#else

inline constexpr auto safe_convert =
    [](auto &&x, auto &&y) PIRANHA_SS_FORWARD_LAMBDA(static_cast<bool>(detail::safe_convert_impl(
        ::std::forward<decltype(x)>(x), ::std::forward<decltype(y)>(y), detail::priority_tag<2>{})));

#endif

namespace detail
{

template <typename T, typename U>
using safe_convert_t = decltype(::piranha::safe_convert(::std::declval<T>(), ::std::declval<U>()));

}

template <typename From, typename To>
using is_safely_convertible = is_detected<detail::safe_convert_t, To, From>;

template <typename From, typename To>
inline constexpr bool is_safely_convertible_v = is_safely_convertible<From, To>::value;

#if defined(PIRANHA_HAVE_CONCEPTS)

template <typename From, typename To>
PIRANHA_CONCEPT_DECL SafelyConvertible = requires(From &&x, To &&y)
{
    ::piranha::safe_convert(::std::forward<To>(y), ::std::forward<From>(x));
};

#endif

} // namespace piranha

#endif<|MERGE_RESOLUTION|>--- conflicted
+++ resolved
@@ -133,12 +133,9 @@
 }
 
 // Implementations for mppp::integer - mppp::rational.
-<<<<<<< HEAD
-=======
 // NOTE: here potentially we could take advantage
 // of move operations, if the second argument is an rvalue
 // reference.
->>>>>>> 9a96e892
 template <::std::size_t SSize>
 inline bool safe_convert(::mppp::integer<SSize> &n, const ::mppp::rational<SSize> &q)
 {
