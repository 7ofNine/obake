// Copyright 2019-2020 Francesco Biscani (bluescarni@gmail.com)
//
// This file is part of the obake library.
//
// This Source Code Form is subject to the terms of the Mozilla
// Public License v. 2.0. If a copy of the MPL was not distributed
// with this file, You can obtain one at http://mozilla.org/MPL/2.0/.

#ifndef OBAKE_TYPE_TRAITS_HPP
#define OBAKE_TYPE_TRAITS_HPP

#include <obake/config.hpp>

#include <cstddef>
#include <iterator>
#include <ostream>
#include <string>
#include <string_view>
#include <tuple>
#include <type_traits>
#include <utility>

namespace obake
{

namespace detail
{

// http://en.cppreference.com/w/cpp/experimental/is_detected
template <class Default, class AlwaysVoid, template <class...> class Op, class... Args>
struct detector {
    using value_t = ::std::false_type;
    using type = Default;
};

template <class Default, template <class...> class Op, class... Args>
struct detector<Default, ::std::void_t<Op<Args...>>, Op, Args...> {
    using value_t = ::std::true_type;
    using type = Op<Args...>;
};

// http://en.cppreference.com/w/cpp/experimental/nonesuch
struct nonesuch {
    nonesuch() = delete;
    ~nonesuch() = delete;
    nonesuch(nonesuch const &) = delete;
    void operator=(nonesuch const &) = delete;
};

} // namespace detail

template <template <class...> class Op, class... Args>
using is_detected = typename detail::detector<detail::nonesuch, void, Op, Args...>::value_t;

template <template <class...> class Op, class... Args>
using detected_t = typename detail::detector<detail::nonesuch, void, Op, Args...>::type;

template <template <class...> class Op, class... Args>
inline constexpr bool is_detected_v = is_detected<Op, Args...>::value;

// Handy alias.
template <typename T>
using remove_cvref_t = ::std::remove_cv_t<::std::remove_reference_t<T>>;

// Detect if T and U, after the removal of reference and cv qualifiers, are the same type.
template <typename T, typename U>
using is_same_cvr = ::std::is_same<remove_cvref_t<T>, remove_cvref_t<U>>;

template <typename T, typename U>
inline constexpr bool is_same_cvr_v = is_same_cvr<T, U>::value;

#if defined(OBAKE_HAVE_CONCEPTS)

template <typename T, typename U>
OBAKE_CONCEPT_DECL SameCvr = is_same_cvr_v<T, U>;

#endif

// Detect nonconst rvalue reference.
template <typename T>
using is_mutable_rvalue_reference
    = ::std::conjunction<::std::is_rvalue_reference<T>, ::std::negation<::std::is_const<::std::remove_reference_t<T>>>>;

template <typename T>
inline constexpr bool is_mutable_rvalue_reference_v = is_mutable_rvalue_reference<T>::value;

#if defined(OBAKE_HAVE_CONCEPTS)

template <typename T>
OBAKE_CONCEPT_DECL MutableRvalueReference = is_mutable_rvalue_reference_v<T>;

#endif

// Detect C++ integral types, including GCC-style 128bit integers.
template <typename T>
using is_integral = ::std::disjunction<::std::is_integral<T>
#if defined(OBAKE_HAVE_GCC_INT128)
                                       ,
                                       ::std::is_same<::std::remove_cv_t<T>, __int128_t>,
                                       ::std::is_same<::std::remove_cv_t<T>, __uint128_t>
#endif
                                       >;

template <typename T>
inline constexpr bool is_integral_v = is_integral<T>::value;

#if defined(OBAKE_HAVE_CONCEPTS)

template <typename T>
OBAKE_CONCEPT_DECL integral = is_integral_v<T>;

#endif

#if defined(OBAKE_HAVE_CONCEPTS)

// Concept for detecting C++ FP types.
template <typename T>
OBAKE_CONCEPT_DECL FloatingPoint = ::std::is_floating_point_v<T>;

#endif

// Detect C++ arithmetic types, including GCC-style 128bit integers.
template <typename T>
using is_arithmetic = ::std::disjunction<is_integral<T>, ::std::is_floating_point<T>>;

template <typename T>
inline constexpr bool is_arithmetic_v = is_arithmetic<T>::value;

#if defined(OBAKE_HAVE_CONCEPTS)

template <typename T>
OBAKE_CONCEPT_DECL Arithmetic = is_arithmetic_v<T>;

#endif

// Detect (possibly cv-qualified) signed types.
// Supports also 128bit integers.
template <typename T>
using is_signed = ::std::disjunction<::std::is_signed<T>
#if defined(OBAKE_HAVE_GCC_INT128)
                                     ,
                                     ::std::is_same<::std::remove_cv_t<T>, __int128_t>
#endif
                                     >;

template <typename T>
inline constexpr bool is_signed_v = is_signed<T>::value;

#if defined(OBAKE_HAVE_CONCEPTS)

template <typename T>
OBAKE_CONCEPT_DECL Signed = is_signed_v<T>;

#endif

namespace detail
{

template <typename T, typename = void>
struct make_unsigned_impl : ::std::make_unsigned<T> {
    // NOTE: std::make_unsigned requires integrals but refuses bool:
    // https://en.cppreference.com/w/cpp/types/make_unsigned
    static_assert(!::std::is_same_v<bool, ::std::remove_cv_t<T>>,
                  "make_unsigned_t does not accept bool as input type.");
    static_assert(::std::is_integral_v<::std::remove_cv_t<T>> || ::std::is_enum_v<::std::remove_cv_t<T>>,
                  "make_unsigned_t works only on integrals or enumeration types.");
};

#if defined(OBAKE_HAVE_GCC_INT128)

// NOTE: make_unsigned is supposed to preserve cv qualifiers, hence the non-trivial implementation.
template <typename T>
struct make_unsigned_impl<T,
                          ::std::enable_if_t<::std::disjunction_v<::std::is_same<::std::remove_cv_t<T>, __uint128_t>,
                                                                  ::std::is_same<::std::remove_cv_t<T>, __int128_t>>>> {
    using tmp_type = ::std::conditional_t<::std::is_const_v<T>, const __uint128_t, __uint128_t>;
    using type = ::std::conditional_t<::std::is_volatile_v<T>, volatile tmp_type, tmp_type>;
};

#endif

} // namespace detail

// Compute the corresponding unsigned type. Works on 128bit integers too.
template <typename T>
using make_unsigned_t = typename detail::make_unsigned_impl<T>::type;

// Detect semi-regular types.
// NOTE: constructability currently implies destructability:
// https://cplusplus.github.io/LWG/issue2116
// But it also seems like in the future the two concepts might
// be separated, for instance see:
// https://en.cppreference.com/w/cpp/concepts/constructible_from
// In the future we might want to revisit this, both here
// but also wherever else we use the is_*_constructible
// type traits. In general, when we require constructability,
// we are also asking for destructability, unless we are using
// placement new and the likes.
// NOTE: notably, std::is_copy_constructible is *different*
// from std::copy_constructible, because the latter requires
// initialisation via T u = v to be available, while the former
// does not. This matters, for instance, in the definition of
// the iterator concept, and perhaps also, e.g., in the poly
// class when we need to determine if we can store degrees in
// a vector (need to double check the concept requirements
// for std::vector).
template <typename T>
using is_semi_regular
    = ::std::conjunction<::std::is_default_constructible<T>, ::std::is_copy_constructible<T>,
                         ::std::is_move_constructible<T>, ::std::is_copy_assignable<T>, ::std::is_move_assignable<T>,
                         ::std::is_swappable<T>, ::std::is_destructible<T>>;

template <typename T>
inline constexpr bool is_semi_regular_v = is_semi_regular<T>::value;

#if defined(OBAKE_HAVE_CONCEPTS)

template <typename T>
OBAKE_CONCEPT_DECL SemiRegular = is_semi_regular_v<T>;

#endif

#if defined(OBAKE_HAVE_CONCEPTS)

template <typename T, typename... Args>
OBAKE_CONCEPT_DECL Constructible = ::std::is_constructible_v<T, Args...>;

#endif

// Detect if a local variable of a given type can be returned from a function.
// NOTE: for returnability, we check for constructability from
// an lvalue or rvalue. See:
// https://en.cppreference.com/w/cpp/language/return
template <typename T>
using is_returnable = ::std::disjunction<
    ::std::is_same<::std::remove_cv_t<T>, void>,
    ::std::conjunction<::std::disjunction<::std::is_constructible<T, ::std::add_lvalue_reference_t<T>>,
                                          ::std::is_constructible<T, ::std::add_rvalue_reference_t<T>>>>>;

template <typename T>
inline constexpr bool is_returnable_v = is_returnable<T>::value;

#if defined(OBAKE_HAVE_CONCEPTS)

template <typename T>
OBAKE_CONCEPT_DECL Returnable = is_returnable_v<T>;

#endif

namespace detail
{

// NOTE: std::remove_pointer_t removes the top level qualifiers of the pointer as well:
// http://en.cppreference.com/w/cpp/types/remove_pointer
// After removal of pointer, we could still have a type which is cv-qualified. Thus,
// we remove cv-qualifications after pointer removal.
template <typename T>
using is_char_pointer
    = ::std::conjunction<::std::is_pointer<T>, ::std::is_same<::std::remove_cv_t<::std::remove_pointer_t<T>>, char>>;

} // namespace detail

// Detect string-like types. As usual, cv qualifiers are ignored.
template <typename T>
using is_string_like = ::std::disjunction<
    // Is it std::string?
    ::std::is_same<::std::remove_cv_t<T>, ::std::string>,
    // Is it a char pointer?
    detail::is_char_pointer<T>,
    // Is it an array of chars?
    // NOTE: std::remove_cv_t does remove cv qualifiers from arrays.
    ::std::conjunction<::std::is_array<::std::remove_cv_t<T>>,
                       ::std::is_same<::std::remove_extent_t<::std::remove_cv_t<T>>, char>>,
    // Is it a string view?
    ::std::is_same<::std::remove_cv_t<T>, ::std::string_view>>;

template <typename T>
inline constexpr bool is_string_like_v = is_string_like<T>::value;

#if defined(OBAKE_HAVE_CONCEPTS)

template <typename T>
OBAKE_CONCEPT_DECL StringLike = is_string_like_v<T>;

#endif

// NOTE: the binary operators require symmetry, but
// the in-place operators do not. We should probably
// resolve this inconsistency.
namespace detail
{

template <typename T, typename U>
using add_t = decltype(::std::declval<T>() + ::std::declval<U>());

}

template <typename T, typename U = T>
using is_addable = ::std::conjunction<is_detected<detail::add_t, T, U>, is_detected<detail::add_t, U, T>,
                                      ::std::is_same<detected_t<detail::add_t, T, U>, detected_t<detail::add_t, U, T>>>;

template <typename T, typename U = T>
inline constexpr bool is_addable_v = is_addable<T, U>::value;

#if defined(OBAKE_HAVE_CONCEPTS)

template <typename T, typename U = T>
OBAKE_CONCEPT_DECL Addable = requires(T &&x, U &&y)
{
    ::std::forward<T>(x) + ::std::forward<U>(y);
    ::std::forward<U>(y) + ::std::forward<T>(x);
    requires ::std::is_same_v<decltype(::std::forward<T>(x) + ::std::forward<U>(y)),
                              decltype(::std::forward<U>(y) + ::std::forward<T>(x))>;
};

#endif

namespace detail
{

    template <typename T, typename U>
    using in_place_add_t = decltype(::std::declval<T>() += ::std::declval<U>());

}

template <typename T, typename U>
using is_in_place_addable = is_detected<detail::in_place_add_t, T, U>;

template <typename T, typename U>
inline constexpr bool is_in_place_addable_v = is_in_place_addable<T, U>::value;

#if defined(OBAKE_HAVE_CONCEPTS)

template <typename T, typename U>
OBAKE_CONCEPT_DECL InPlaceAddable = requires(T &&x, U &&y)
{
    ::std::forward<T>(x) += ::std::forward<U>(y);
};

#endif

namespace detail
{

<<<<<<< HEAD
#if defined(__clang__)

#pragma clang diagnostic push
#pragma clang diagnostic ignored "-Wincrement-bool"

#endif

template <typename T>
using preinc_t = decltype(++::std::declval<T>());
=======
    template <typename T>
    using preinc_t = decltype(++::std::declval<T>());
>>>>>>> bd0d62c4

#if defined(__clang__)

#pragma clang diagnostic pop

#endif

} // namespace detail

// Pre-incrementable type-trait.
template <typename T>
using is_pre_incrementable = is_detected<detail::preinc_t, T>;

template <typename T>
inline constexpr bool is_pre_incrementable_v = is_pre_incrementable<T>::value;

#if defined(OBAKE_HAVE_CONCEPTS)

template <typename T>
OBAKE_CONCEPT_DECL PreIncrementable = requires(T &&x)
{
    ++::std::forward<T>(x);
};

#endif

namespace detail
{

<<<<<<< HEAD
#if defined(__clang__)

#pragma clang diagnostic push
#pragma clang diagnostic ignored "-Wincrement-bool"

#endif

template <typename T>
using postinc_t = decltype(::std::declval<T>()++);
=======
    template <typename T>
    using postinc_t = decltype(::std::declval<T>()++);
>>>>>>> bd0d62c4

#if defined(__clang__)

#pragma clang diagnostic pop

#endif

} // namespace detail

// Post-incrementable type-trait.
template <typename T>
using is_post_incrementable = is_detected<detail::postinc_t, T>;

template <typename T>
inline constexpr bool is_post_incrementable_v = is_post_incrementable<T>::value;

#if defined(OBAKE_HAVE_CONCEPTS)

template <typename T>
OBAKE_CONCEPT_DECL PostIncrementable = requires(T &&x)
{
    ::std::forward<T>(x)++;
};

#endif

namespace detail
{

    template <typename T, typename U>
    using sub_t = decltype(::std::declval<T>() - ::std::declval<U>());

}

template <typename T, typename U = T>
using is_subtractable
    = ::std::conjunction<is_detected<detail::sub_t, T, U>, is_detected<detail::sub_t, U, T>,
                         ::std::is_same<detected_t<detail::sub_t, T, U>, detected_t<detail::sub_t, U, T>>>;

template <typename T, typename U = T>
inline constexpr bool is_subtractable_v = is_subtractable<T, U>::value;

#if defined(OBAKE_HAVE_CONCEPTS)

template <typename T, typename U = T>
OBAKE_CONCEPT_DECL Subtractable = requires(T &&x, U &&y)
{
    ::std::forward<T>(x) - ::std::forward<U>(y);
    ::std::forward<U>(y) - ::std::forward<T>(x);
    requires ::std::is_same_v<decltype(::std::forward<T>(x) - ::std::forward<U>(y)),
                              decltype(::std::forward<U>(y) - ::std::forward<T>(x))>;
};

#endif

namespace detail
{

    template <typename T, typename U>
    using in_place_sub_t = decltype(::std::declval<T>() -= ::std::declval<U>());

}

template <typename T, typename U>
using is_in_place_subtractable = is_detected<detail::in_place_sub_t, T, U>;

template <typename T, typename U>
inline constexpr bool is_in_place_subtractable_v = is_in_place_subtractable<T, U>::value;

#if defined(OBAKE_HAVE_CONCEPTS)

template <typename T, typename U>
OBAKE_CONCEPT_DECL InPlaceSubtractable = requires(T &&x, U &&y)
{
    ::std::forward<T>(x) -= ::std::forward<U>(y);
};

#endif

namespace detail
{

    template <typename T>
    using predec_t = decltype(--::std::declval<T>());

}

// Pre-decrementable type-trait.
template <typename T>
using is_pre_decrementable = is_detected<detail::predec_t, T>;

template <typename T>
inline constexpr bool is_pre_decrementable_v = is_pre_decrementable<T>::value;

#if defined(OBAKE_HAVE_CONCEPTS)

template <typename T>
OBAKE_CONCEPT_DECL PreDecrementable = requires(T &&x)
{
    --::std::forward<T>(x);
};

#endif

namespace detail
{

    template <typename T>
    using postdec_t = decltype(::std::declval<T>()--);

}

// Post-decrementable type-trait.
template <typename T>
using is_post_decrementable = is_detected<detail::postdec_t, T>;

template <typename T>
inline constexpr bool is_post_decrementable_v = is_post_decrementable<T>::value;

#if defined(OBAKE_HAVE_CONCEPTS)

template <typename T>
OBAKE_CONCEPT_DECL PostDecrementable = requires(T &&x)
{
    ::std::forward<T>(x)--;
};

#endif

namespace detail
{

    template <typename T, typename U>
    using mul_t = decltype(::std::declval<T>() * ::std::declval<U>());

}

template <typename T, typename U = T>
using is_multipliable
    = ::std::conjunction<is_detected<detail::mul_t, T, U>, is_detected<detail::mul_t, U, T>,
                         ::std::is_same<detected_t<detail::mul_t, T, U>, detected_t<detail::mul_t, U, T>>>;

template <typename T, typename U = T>
inline constexpr bool is_multipliable_v = is_multipliable<T, U>::value;

#if defined(OBAKE_HAVE_CONCEPTS)

template <typename T, typename U = T>
OBAKE_CONCEPT_DECL Multipliable = requires(T &&x, U &&y)
{
    ::std::forward<T>(x) * ::std::forward<U>(y);
    ::std::forward<U>(y) * ::std::forward<T>(x);
    requires ::std::is_same_v<decltype(::std::forward<T>(x) * ::std::forward<U>(y)),
                              decltype(::std::forward<U>(y) * ::std::forward<T>(x))>;
};

#endif

namespace detail
{

    template <typename T, typename U>
    using in_place_mul_t = decltype(::std::declval<T>() *= ::std::declval<U>());

}

template <typename T, typename U>
using is_in_place_multipliable = is_detected<detail::in_place_mul_t, T, U>;

template <typename T, typename U>
inline constexpr bool is_in_place_multipliable_v = is_in_place_multipliable<T, U>::value;

#if defined(OBAKE_HAVE_CONCEPTS)

template <typename T, typename U>
OBAKE_CONCEPT_DECL InPlaceMultipliable = requires(T &&x, U &&y)
{
    ::std::forward<T>(x) *= ::std::forward<U>(y);
};

#endif

namespace detail
{

    template <typename T, typename U>
    using div_t = decltype(::std::declval<T>() / ::std::declval<U>());

}

template <typename T, typename U = T>
using is_divisible
    = ::std::conjunction<is_detected<detail::div_t, T, U>, is_detected<detail::div_t, U, T>,
                         ::std::is_same<detected_t<detail::div_t, T, U>, detected_t<detail::div_t, U, T>>>;

template <typename T, typename U = T>
inline constexpr bool is_divisible_v = is_divisible<T, U>::value;

#if defined(OBAKE_HAVE_CONCEPTS)

template <typename T, typename U = T>
OBAKE_CONCEPT_DECL Divisible = requires(T &&x, U &&y)
{
    ::std::forward<T>(x) / ::std::forward<U>(y);
    ::std::forward<U>(y) / ::std::forward<T>(x);
    requires ::std::is_same_v<decltype(::std::forward<T>(x) / ::std::forward<U>(y)),
                              decltype(::std::forward<U>(y) / ::std::forward<T>(x))>;
};

#endif

namespace detail
{

    template <typename T, typename U>
    using in_place_div_t = decltype(::std::declval<T>() /= ::std::declval<U>());

}

template <typename T, typename U>
using is_in_place_divisible = is_detected<detail::in_place_div_t, T, U>;

template <typename T, typename U>
inline constexpr bool is_in_place_divisible_v = is_in_place_divisible<T, U>::value;

#if defined(OBAKE_HAVE_CONCEPTS)

template <typename T, typename U>
OBAKE_CONCEPT_DECL InPlaceDivisible = requires(T &&x, U &&y)
{
    ::std::forward<T>(x) /= ::std::forward<U>(y);
};

#endif

namespace detail
{

    template <typename T, typename U>
    using eq_t = decltype(::std::declval<T>() == ::std::declval<U>());

    template <typename T, typename U>
    using ineq_t = decltype(::std::declval<T>() != ::std::declval<U>());

} // namespace detail

// Equality-comparable type trait.
// NOTE: if the expressions above for eq/ineq return a type which is not bool,
// the decltype() will also check that the returned type is destructible.
template <typename T, typename U = T>
using is_equality_comparable = ::std::conjunction<::std::is_convertible<detected_t<detail::eq_t, T, U>, bool>,
                                                  ::std::is_convertible<detected_t<detail::eq_t, U, T>, bool>,
                                                  ::std::is_convertible<detected_t<detail::ineq_t, T, U>, bool>,
                                                  ::std::is_convertible<detected_t<detail::ineq_t, U, T>, bool>>;

template <typename T, typename U = T>
inline constexpr bool is_equality_comparable_v = is_equality_comparable<T, U>::value;

#if defined(OBAKE_HAVE_CONCEPTS)

template <typename T, typename U = T>
OBAKE_CONCEPT_DECL EqualityComparable = is_equality_comparable_v<T, U>;

#endif

namespace detail
{

template <typename T, typename U>
using lt_cmp_t = decltype(::std::declval<T>() < ::std::declval<U>());

} // namespace detail

// Less-than comparable type trait.
template <typename T, typename U = T>
using is_less_than_comparable = ::std::conjunction<::std::is_convertible<detected_t<detail::lt_cmp_t, T, U>, bool>,
                                                   ::std::is_convertible<detected_t<detail::lt_cmp_t, U, T>, bool>>;

template <typename T, typename U = T>
inline constexpr bool is_less_than_comparable_v = is_less_than_comparable<T, U>::value;

#if defined(OBAKE_HAVE_CONCEPTS)

template <typename T, typename U = T>
OBAKE_CONCEPT_DECL LessThanComparable = is_less_than_comparable_v<T, U>;

#endif

namespace detail
{

template <typename T, typename U>
using gt_cmp_t = decltype(::std::declval<T>() > ::std::declval<U>());

} // namespace detail

// Greater-than comparable type trait.
template <typename T, typename U = T>
using is_greater_than_comparable = ::std::conjunction<::std::is_convertible<detected_t<detail::gt_cmp_t, T, U>, bool>,
                                                      ::std::is_convertible<detected_t<detail::gt_cmp_t, U, T>, bool>>;

template <typename T, typename U = T>
inline constexpr bool is_greater_than_comparable_v = is_greater_than_comparable<T, U>::value;

#if defined(OBAKE_HAVE_CONCEPTS)

template <typename T, typename U = T>
OBAKE_CONCEPT_DECL GreaterThanComparable = is_greater_than_comparable_v<T, U>;

#endif

namespace detail
{

template <typename T, typename U>
using lte_cmp_t = decltype(::std::declval<T>() <= ::std::declval<U>());

} // namespace detail

// Less-than/equal to comparable type trait.
template <typename T, typename U = T>
using is_lte_comparable = ::std::conjunction<::std::is_convertible<detected_t<detail::lte_cmp_t, T, U>, bool>,
                                             ::std::is_convertible<detected_t<detail::lte_cmp_t, U, T>, bool>>;

template <typename T, typename U = T>
inline constexpr bool is_lte_comparable_v = is_lte_comparable<T, U>::value;

#if defined(OBAKE_HAVE_CONCEPTS)

template <typename T, typename U = T>
OBAKE_CONCEPT_DECL LTEComparable = is_lte_comparable_v<T, U>;

#endif

namespace detail
{

template <typename T, typename U>
using gte_cmp_t = decltype(::std::declval<T>() >= ::std::declval<U>());

} // namespace detail

// Greater-than/equal to comparable type trait.
template <typename T, typename U = T>
using is_gte_comparable = ::std::conjunction<::std::is_convertible<detected_t<detail::gte_cmp_t, T, U>, bool>,
                                             ::std::is_convertible<detected_t<detail::gte_cmp_t, U, T>, bool>>;

template <typename T, typename U = T>
inline constexpr bool is_gte_comparable_v = is_gte_comparable<T, U>::value;

#if defined(OBAKE_HAVE_CONCEPTS)

template <typename T, typename U = T>
OBAKE_CONCEPT_DECL GTEComparable = is_gte_comparable_v<T, U>;

#endif

namespace detail
{

// Helpers for the detection of the typedefs in std::iterator_traits.
// Use a macro (yuck) to reduce typing.
#define OBAKE_DECLARE_IT_TRAITS_TYPE(type)                                                                             \
    template <typename T>                                                                                              \
    using it_traits_##type = typename ::std::iterator_traits<T>::type;

OBAKE_DECLARE_IT_TRAITS_TYPE(difference_type)
OBAKE_DECLARE_IT_TRAITS_TYPE(value_type)
OBAKE_DECLARE_IT_TRAITS_TYPE(pointer)
OBAKE_DECLARE_IT_TRAITS_TYPE(reference)
OBAKE_DECLARE_IT_TRAITS_TYPE(iterator_category)

#undef OBAKE_DECLARE_IT_TRAITS_TYPE

// Detect the availability of std::iterator_traits on type It.
template <typename It>
using has_iterator_traits
    = ::std::conjunction<is_detected<it_traits_reference, It>, is_detected<it_traits_value_type, It>,
                         is_detected<it_traits_pointer, It>, is_detected<it_traits_difference_type, It>,
                         is_detected<it_traits_iterator_category, It>>;

// All standard iterator tags packed in a tuple.
inline constexpr ::std::tuple<::std::input_iterator_tag, ::std::output_iterator_tag, ::std::forward_iterator_tag,
                              ::std::bidirectional_iterator_tag, ::std::random_access_iterator_tag>
    all_it_tags;

// Type resulting from the dereferencing operation.
template <typename T>
using deref_t = decltype(*::std::declval<T>());

// Check if the type T derives from one of the standard iterator tags.
// NOTE: MSVC has issues with the pattern below, adopt another implementation.
#if defined(_MSC_VER)

// NOTE: default empty for hard error (the default implementation is unused).
template <typename, typename>
struct derives_from_it_tag_impl {
};

template <typename T, typename... Args>
struct derives_from_it_tag_impl<T, ::std::tuple<Args...>> : ::std::disjunction<::std::is_base_of<Args, T>...> {
    static_assert(sizeof...(Args) > 0u, "Invalid parameter pack.");
};

template <typename T>
using derives_from_it_tag = derives_from_it_tag_impl<T, ::std::remove_const_t<decltype(all_it_tags)>>;

#else

template <typename T>
struct derives_from_it_tag {
    static constexpr bool value
        = ::std::apply([](auto... tag) { return (... || ::std::is_base_of_v<decltype(tag), T>); }, all_it_tags);
};

#endif

} // namespace detail

// Detect iterator types.
template <typename T>
using is_iterator = ::std::conjunction<
    // Copy constr/ass, destructible.
    // NOTE: this is incomplete because
    // is_copy_constructible does not guarantee that
    // initialisation via T u = v is possible, but
    // the iterator concept requires it:
    // https://en.cppreference.com/w/cpp/named_req/CopyConstructible
    // See how this is done in the std::copy_constructible concept:
    // https://en.cppreference.com/w/cpp/concepts/copy_constructible
    ::std::is_copy_constructible<T>, ::std::is_copy_assignable<T>, ::std::is_destructible<T>,
    // Swappable.
    // NOTE: this adds lvalue refs to T, and becomes false if
    // T is void or a function type.
    ::std::is_swappable<T>,
    // Valid std::iterator_traits.
    detail::has_iterator_traits<T>,
    // difference_­type is a signed integer type or void.
    // NOTE: it seems like this requirement might have been added
    // somewhere between C++17 and C++20. In previous versions
    // of these type traits, a requirement similar to this one
    // was present in the input_iterator type trait.
    ::std::disjunction<::std::is_same<detected_t<detail::it_traits_difference_type, T>, void>,
                       ::std::conjunction<::std::is_integral<detected_t<detail::it_traits_difference_type, T>>,
                                          ::std::is_signed<detected_t<detail::it_traits_difference_type, T>>>>,
    // Lvalue dereferenceable.
    is_detected<detail::deref_t, ::std::add_lvalue_reference_t<T>>,
    // Lvalue preincrementable, returning T &.
    ::std::is_same<detected_t<detail::preinc_t, ::std::add_lvalue_reference_t<T>>, ::std::add_lvalue_reference_t<T>>,
    // Add a check that the iterator category is one of the standard ones
    // or at least derives from it. This allows Boost.iterator iterators
    // (which have their own tags) to satisfy this type trait.
    detail::derives_from_it_tag<detected_t<detail::it_traits_iterator_category, T>>>;

template <typename T>
inline constexpr bool is_iterator_v = is_iterator<T>::value;

#if defined(OBAKE_HAVE_CONCEPTS)

template <typename T>
OBAKE_CONCEPT_DECL Iterator = is_iterator_v<T>;

#endif

namespace detail
{

// The purpose of these bits is to check whether U correctly implements the arrow operator.
// A correct implementation will return a pointer, after potentially calling
// the operator recursively as many times as needed. See:
// http://stackoverflow.com/questions/10677804/how-arrow-operator-overloading-works-internally-in-c

// The expression x->m is either:
// - equivalent to (*x).m, if x is a pointer, or
// - equivalent to (x.operator->())->m otherwise. That is, if operator->()
//   returns a pointer, then the member "m" of the pointee is returned,
//   otherwise there's a recursion to call again operator->() on the returned
//   value.
// This type trait will extract the final pointer type whose pointee type
// contains the "m" member.
template <typename, typename = void>
struct arrow_operator_type {
};

// Handy alias.
template <typename T>
using arrow_operator_t = typename arrow_operator_type<T>::type;

// If T is a pointer (after ref removal), we don't need to do anything: the final pointer type
// will be T itself (unreffed).
template <typename T>
struct arrow_operator_type<T, ::std::enable_if_t<::std::is_pointer_v<::std::remove_reference_t<T>>>> {
    using type = ::std::remove_reference_t<T>;
};

// Type resulting from the invocation of the member function operator->().
template <typename T>
using mem_arrow_op_t = decltype(::std::declval<T>().operator->());

// T is not a pointer, it is a class whose operator->() returns some type U.
// We call again arrow_operator_type on that U: if that leads eventually to a pointer
// (possibly by calling this specialisation recursively) then we define that pointer
// as the internal "type" member, otherwise we will SFINAE out.
template <typename T>
struct arrow_operator_type<T, ::std::enable_if_t<is_detected_v<arrow_operator_t, mem_arrow_op_t<T>>>> {
    using type = arrow_operator_t<mem_arrow_op_t<T>>;
};

// *it++ expression, used below.
template <typename T>
using it_inc_deref_t = decltype(*::std::declval<T>()++);

// The type resulting from dereferencing an lvalue of T,
// or nonesuch. Shortcut useful below.
template <typename T>
using det_deref_t = detected_t<deref_t, ::std::add_lvalue_reference_t<T>>;

// Deferred conditional. It will check the value of the
// compile-time boolean constant C, and derive from T if
// C is true, from F otherwise.
template <typename C, typename T, typename F>
struct dcond : ::std::conditional_t<C::value != false, T, F> {
};

} // namespace detail

// Input iterator type trait.
template <typename T>
using is_input_iterator = ::std::conjunction<
    // Must be a class or pointer.
    ::std::disjunction<::std::is_class<T>, ::std::is_pointer<T>>,
    // Base iterator requirements.
    is_iterator<T>,
    // Lvalue equality-comparable (just test the const-const variant).
    // NOTE: it's not clear here if we should test with rvalues as well. It seems like
    // the standard requires that "values" of T/const T need to be equality comparable:
    // https://en.cppreference.com/w/cpp/named_req/InputIterator
    // Which would seem to imply rvalues must be taken into account as well.
    // However, doing so for a binary operation adds a lot of combinatorial
    // possibilities. Moreover, according to these,
    // https://en.cppreference.com/w/cpp/named_req/InputIterator
    // https://en.cppreference.com/w/cpp/concepts/EqualityComparable
    // it seems like equality comparability for the C++20 input iterator
    // concept is being tested only with const lvalue refs on T. This technically
    // makes it possible to create a type which satisfies EqualityComparable
    // but fails if rvalues are used, e.g., via deletion of the equality
    // operator overload with rvalue refs:
    // https://godbolt.org/z/heaGiT
    // Thus, at least for the time being, we will be testing in this
    // and similar type traits only the "canonical" implementations
    // of a specific functionality and on lvalues, unless rvalues
    // are specifically required.
    is_equality_comparable<::std::add_lvalue_reference_t<const T>>,
    // *it returns it_traits::reference_type, both in mutable and const forms.
    // NOTE: it_traits::reference_type is never nonesuch, we tested its availability
    // in is_iterator.
    ::std::is_same<detail::det_deref_t<T>, detected_t<detail::it_traits_reference, T>>,
    ::std::is_same<detail::det_deref_t<const T>, detected_t<detail::it_traits_reference, T>>,
    // *it is convertible to it_traits::value_type.
    // NOTE: as above, it_traits::value_type does exist.
    ::std::is_convertible<detail::det_deref_t<T>, detected_t<detail::it_traits_value_type, T>>,
    ::std::is_convertible<detail::det_deref_t<const T>, detected_t<detail::it_traits_value_type, T>>,
    // it->m must be the same as (*it).m. What we test here is that the pointee type of the pointer type
    // yielded eventually by the arrow operator is the same as *it, but minus references: the arrow operator
    // always returns a pointer, but *it could return a new object (e.g., a transform iterator).
    // NOTE: we already verified earlier that T is dereferenceable, so deref_t will not be nonesuch.
    // NOTE: make this check conditional on whether the ref type is a class or not. If it's not a class,
    // no expression such as (*it).m is possible, and apparently some input iterators which are not
    // expected to point to classes do *not* implement the arrow operator as a consequence (e.g.,
    // see std::istreambuf_iterator).
    detail::dcond<
        ::std::is_class<::std::remove_reference_t<detail::det_deref_t<T>>>,
        ::std::conjunction<::std::is_same<::std::remove_reference_t<detail::det_deref_t<
                                              detected_t<detail::arrow_operator_t, ::std::add_lvalue_reference_t<T>>>>,
                                          ::std::remove_reference_t<detail::det_deref_t<T>>>,
                           ::std::is_same<::std::remove_reference_t<detail::det_deref_t<detected_t<
                                              detail::arrow_operator_t, ::std::add_lvalue_reference_t<const T>>>>,
                                          ::std::remove_reference_t<detail::det_deref_t<const T>>>>,
        ::std::true_type>,
    // ++it returns &it. Only non-const needed.
    ::std::is_same<detected_t<detail::preinc_t, ::std::add_lvalue_reference_t<T>>, ::std::add_lvalue_reference_t<T>>,
    // it is post-incrementable. Only non-const needed.
    is_post_incrementable<::std::add_lvalue_reference_t<T>>,
    // *it++ is convertible to the value type. Only non-const needed.
    ::std::is_convertible<detected_t<detail::it_inc_deref_t, ::std::add_lvalue_reference_t<T>>,
                          detected_t<detail::it_traits_value_type, T>>,
    // Check that the iterator category of T derives from the standard
    // input iterator tag. This accommodates the Boost iterators as well, who have
    // custom categories derived from the standard ones.
    ::std::is_base_of<::std::input_iterator_tag, detected_t<detail::it_traits_iterator_category, T>>>;

template <typename T>
inline constexpr bool is_input_iterator_v = is_input_iterator<T>::value;

#if defined(OBAKE_HAVE_CONCEPTS)

template <typename T>
OBAKE_CONCEPT_DECL InputIterator = is_input_iterator_v<T>;

#endif

namespace detail
{

template <typename T, typename U>
using out_iter_assign_t = decltype(*::std::declval<T>() = ::std::declval<U>());

template <typename T, typename U>
using out_iter_pia_t = decltype(*::std::declval<T>()++ = ::std::declval<U>());

} // namespace detail

// Output iterator type trait.
template <typename T, typename U>
using is_output_iterator = ::std::conjunction<
    // Must be a class or pointer.
    ::std::disjunction<::std::is_class<T>, ::std::is_pointer<T>>,
    // Must be an iterator.
    is_iterator<T>,
    // *r = o must be valid (r is an lvalue T, o is an U).
    is_detected<detail::out_iter_assign_t, ::std::add_lvalue_reference_t<T>, U>,
    // Lvalue pre-incrementable and returning lref to T.
    ::std::is_same<detected_t<detail::preinc_t, ::std::add_lvalue_reference_t<T>>, ::std::add_lvalue_reference_t<T>>,
    // Lvalue post-incrementable and returning convertible to const T &.
    ::std::is_convertible<detected_t<detail::postinc_t, ::std::add_lvalue_reference_t<T>>,
                          ::std::add_lvalue_reference_t<const T>>,
    // Can post-increment-assign on lvalue.
    is_detected<detail::out_iter_pia_t, ::std::add_lvalue_reference_t<T>, U>,
    // NOTE: if T is an input iterator, its category tag must *not* derive from std::output_iterator_tag
    // (the fact that it is an input iterator takes the precedence in the category tagging).
    // If T is a pure output iterator, its category tag must derive from std::output_iterator_tag.
    detail::dcond<is_input_iterator<T>,
                  ::std::negation<::std::is_base_of<::std::output_iterator_tag,
                                                    detected_t<detail::it_traits_iterator_category, T>>>,
                  ::std::is_base_of<::std::output_iterator_tag, detected_t<detail::it_traits_iterator_category, T>>>>;

template <typename T, typename U>
inline constexpr bool is_output_iterator_v = is_output_iterator<T, U>::value;

#if defined(OBAKE_HAVE_CONCEPTS)

template <typename T, typename U>
OBAKE_CONCEPT_DECL OutputIterator = is_output_iterator_v<T, U>;

#endif

template <typename T>
using is_forward_iterator = ::std::conjunction<
    // Must be an input iterator.
    // NOTE: the pointer or class requirement is already in the input iterator.
    is_input_iterator<T>,
    // Must be def-ctible.
    ::std::is_default_constructible<T>,
    // If it is a mutable (i.e., output) iterator, it_traits::reference
    // must be a reference to the value type. Otherwise, it_traits::reference
    // must be a reference to const value type.
    // NOTE: we do not do the is_output_iterator check here, as we don't really know
    // what to put as a second template parameter.
    // NOTE: if the ref type is a mutable reference, then a forward iterator satisfies
    // also all the reqs of an output iterator.
    ::std::disjunction<
        ::std::is_same<detected_t<detail::it_traits_reference, T>,
                       ::std::add_lvalue_reference_t<detected_t<detail::it_traits_value_type, T>>>,
        ::std::is_same<detected_t<detail::it_traits_reference, T>,
                       ::std::add_lvalue_reference_t<const detected_t<detail::it_traits_value_type, T>>>>,
    // Post-incrementable lvalue returns convertible to const T &.
    ::std::is_convertible<detected_t<detail::postinc_t, ::std::add_lvalue_reference_t<T>>,
                          ::std::add_lvalue_reference_t<const T>>,
    // *r++ returns it_traits::reference.
    ::std::is_same<detected_t<detail::it_inc_deref_t, ::std::add_lvalue_reference_t<T>>,
                   detected_t<detail::it_traits_reference, T>>,
    // Category check.
    ::std::is_base_of<::std::forward_iterator_tag, detected_t<detail::it_traits_iterator_category, T>>>;

template <typename T>
inline constexpr bool is_forward_iterator_v = is_forward_iterator<T>::value;

#if defined(OBAKE_HAVE_CONCEPTS)

template <typename T>
OBAKE_CONCEPT_DECL ForwardIterator = is_forward_iterator_v<T>;

#endif

template <typename T>
using is_mutable_forward_iterator
    = ::std::conjunction<is_forward_iterator<T>,
                         ::std::is_same<detected_t<detail::it_traits_reference, T>,
                                        ::std::add_lvalue_reference_t<detected_t<detail::it_traits_value_type, T>>>>;

template <typename T>
inline constexpr bool is_mutable_forward_iterator_v = is_mutable_forward_iterator<T>::value;

#if defined(OBAKE_HAVE_CONCEPTS)

template <typename T>
OBAKE_CONCEPT_DECL MutableForwardIterator = is_mutable_forward_iterator_v<T>;

#endif

namespace detail
{

// *it-- expression, used in the detection
// of bidirectional iterators.
template <typename T>
using it_dec_deref_t = decltype(*::std::declval<T>()--);

} // namespace detail

template <typename T>
using is_bidirectional_iterator = ::std::conjunction<
    // Must be a forward iterator.
    // NOTE: the pointer or class requirement is already in the forward iterator.
    is_forward_iterator<T>,
    // Lvalue must be pre-decrementable, returning
    // lvalue reference to T.
    ::std::is_same<detected_t<detail::predec_t, ::std::add_lvalue_reference_t<T>>, ::std::add_lvalue_reference_t<T>>,
    // Lvalue must be post-decrementable, returning
    // something which is convertible to const T &.
    ::std::is_convertible<detected_t<detail::postdec_t, ::std::add_lvalue_reference_t<T>>,
                          ::std::add_lvalue_reference_t<const T>>,
    // *r-- returns it_traits::reference.
    ::std::is_same<detected_t<detail::it_dec_deref_t, ::std::add_lvalue_reference_t<T>>,
                   detected_t<detail::it_traits_reference, T>>,
    // Category check.
    ::std::is_base_of<::std::bidirectional_iterator_tag, detected_t<detail::it_traits_iterator_category, T>>>;

template <typename T>
inline constexpr bool is_bidirectional_iterator_v = is_bidirectional_iterator<T>::value;

#if defined(OBAKE_HAVE_CONCEPTS)

template <typename T>
OBAKE_CONCEPT_DECL BidirectionalIterator = is_bidirectional_iterator_v<T>;

#endif

namespace detail
{

template <typename T, typename U>
using subscript_t = decltype(::std::declval<T>()[::std::declval<U>()]);

}

template <typename T>
using is_random_access_iterator = ::std::conjunction<
    // Must be a bidir iterator.
    // NOTE: the pointer or class requirement is already in the forward iterator.
    is_bidirectional_iterator<T>,
    // r += n must be defined and return T &.
    // NOTE: difference type is present, we check it in the
    // iterator requirements.
    // NOTE: as usual, check against an lvalue reference for n.
    // We'll do the same below as well.
    ::std::is_same<::std::add_lvalue_reference_t<T>,
                   detected_t<detail::in_place_add_t, ::std::add_lvalue_reference_t<T>,
                              ::std::add_lvalue_reference_t<const detected_t<detail::it_traits_difference_type, T>>>>,
    // a + n and n + a must be defined and return T.
    ::std::is_same<T,
                   detected_t<detail::add_t, ::std::add_lvalue_reference_t<const T>,
                              ::std::add_lvalue_reference_t<const detected_t<detail::it_traits_difference_type, T>>>>,
    ::std::is_same<T, detected_t<detail::add_t,
                                 ::std::add_lvalue_reference_t<const detected_t<detail::it_traits_difference_type, T>>,
                                 ::std::add_lvalue_reference_t<const T>>>,
    // r -= n must be defined and return T &.
    ::std::is_same<::std::add_lvalue_reference_t<T>,
                   detected_t<detail::in_place_sub_t, ::std::add_lvalue_reference_t<T>,
                              ::std::add_lvalue_reference_t<const detected_t<detail::it_traits_difference_type, T>>>>,
    // a - n must be defined and return T.
    ::std::is_same<T,
                   detected_t<detail::sub_t, ::std::add_lvalue_reference_t<const T>,
                              ::std::add_lvalue_reference_t<const detected_t<detail::it_traits_difference_type, T>>>>,
    // b - a must be defined and return difference_type.
    ::std::is_same<
        detected_t<detail::it_traits_difference_type, T>,
        detected_t<detail::sub_t, ::std::add_lvalue_reference_t<const T>, ::std::add_lvalue_reference_t<const T>>>,
    // a[n] must be defined and return something convertible
    // to reference.
    ::std::is_convertible<
        detected_t<detail::subscript_t, ::std::add_lvalue_reference_t<T>,
                   ::std::add_lvalue_reference_t<const detected_t<detail::it_traits_difference_type, T>>>,
        detected_t<detail::it_traits_reference, T>>,
    // a < b must be defined and return something convertible to bool.
    is_less_than_comparable<::std::add_lvalue_reference_t<const T>>,
    // Ditto for a > b.
    is_greater_than_comparable<::std::add_lvalue_reference_t<const T>>,
    // Ditto for a <= b.
    is_lte_comparable<::std::add_lvalue_reference_t<const T>>,
    // Ditto for a >= b.
    is_gte_comparable<::std::add_lvalue_reference_t<const T>>,
    // Category check.
    ::std::is_base_of<::std::random_access_iterator_tag, detected_t<detail::it_traits_iterator_category, T>>>;

template <typename T>
inline constexpr bool is_random_access_iterator_v = is_random_access_iterator<T>::value;

#if defined(OBAKE_HAVE_CONCEPTS)

template <typename T>
OBAKE_CONCEPT_DECL RandomAccessIterator = is_random_access_iterator_v<T>;

#endif

namespace detail
{

template <typename T>
using stream_insertion_t = decltype(::std::declval<::std::ostream &>() << ::std::declval<T>());

}

// Test if T can be inserted into an ostream.
// Needs to support operator<<() with the correct return type.
template <typename T>
using is_stream_insertable = ::std::is_same<detected_t<detail::stream_insertion_t, T>, ::std::ostream &>;

template <typename T>
inline constexpr bool is_stream_insertable_v = is_stream_insertable<T>::value;

#if defined(OBAKE_HAVE_CONCEPTS)

template <typename T>
OBAKE_CONCEPT_DECL StreamInsertable = is_stream_insertable_v<T>;

#endif

namespace detail
{

// A small utility to make a type dependent on
// another one. This is sometimes useful
// in if-constexpr contexts (e.g., see use in the tests).
template <typename T, typename>
struct make_dependent {
    using type = T;
};

template <typename T, typename U>
using make_dependent_t = typename make_dependent<T, U>::type;

// Helper for making static_assert() always fire.
template <typename, typename...>
inline constexpr bool always_false_v = false;

} // namespace detail

} // namespace obake

#endif<|MERGE_RESOLUTION|>--- conflicted
+++ resolved
@@ -342,7 +342,6 @@
 namespace detail
 {
 
-<<<<<<< HEAD
 #if defined(__clang__)
 
 #pragma clang diagnostic push
@@ -350,12 +349,8 @@
 
 #endif
 
-template <typename T>
-using preinc_t = decltype(++::std::declval<T>());
-=======
     template <typename T>
     using preinc_t = decltype(++::std::declval<T>());
->>>>>>> bd0d62c4
 
 #if defined(__clang__)
 
@@ -385,7 +380,6 @@
 namespace detail
 {
 
-<<<<<<< HEAD
 #if defined(__clang__)
 
 #pragma clang diagnostic push
@@ -393,12 +387,8 @@
 
 #endif
 
-template <typename T>
-using postinc_t = decltype(::std::declval<T>()++);
-=======
     template <typename T>
     using postinc_t = decltype(::std::declval<T>()++);
->>>>>>> bd0d62c4
 
 #if defined(__clang__)
 
